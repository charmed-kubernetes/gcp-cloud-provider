--- conflicted
+++ resolved
@@ -81,14 +81,7 @@
 
     def __lt__(self, other) -> bool:
         """Compare version numbers."""
-<<<<<<< HEAD
-        (
-            a,
-            b,
-        ) = (
-=======
         a, b = (
->>>>>>> 4de1b4ba
             self.name[1:],
             other.name[1:],
         )
